<?php declare(strict_types=1);

namespace Tests\Functional;

use Brave\Core\Application;
use Psr\Http\Message\ResponseInterface;
use Slim\Http\Environment;
use Slim\Http\Request;
use Slim\Http\Response;

/**
 * Runs the application.
 */
class WebTestCase extends \PHPUnit\Framework\TestCase
{

    /**
     * Process the application given a request method and URI
     *
     * @param string $requestMethod the request method (e.g. GET, POST, etc.)
     * @param string $requestUri the request URI
     * @param array|object|null $requestData the request data
     * @param array|null $headers
     * @param array|null $mocks key/value paris for the dependency injection container
     * @return \Psr\Http\Message\ResponseInterface
     */
    protected function runApp(
        $requestMethod,
        $requestUri,
        $requestData = null,
        array $headers = null,
        array $mocks = []
    ) {
        // Create a mock environment for testing with
        $environment = Environment::mock([
            'REQUEST_METHOD' => $requestMethod,
            'REQUEST_URI' => $requestUri
        ]);

        // Set up a request object based on the environment
        $request = Request::createFromEnvironment($environment);

        // Add request data, if it exists
        if (isset($requestData)) {
            $request = $request->withParsedBody($requestData);
        }

        // add header
        if (is_array($headers)) {
            foreach ($headers as $name => $value) {
                $request = $request->withHeader($name, $value);
            }
        }

        // Set up a response object
        $response = new Response();

        // create app with test settings and without middleware
        $app = new Application();
        $app->loadSettings(true);

        // change dependencies in container
        try {
            $container = $app->getContainer();
        } catch (\Exception $e) {
            echo $e->getMessage();
            return null;
        }
        foreach ($mocks as $class => $obj) {
            $container->set($class, $obj);
        }

        // Process the application
        try {
            $response = $app->getApp()->process($request, $response);
<<<<<<< HEAD
        } catch(\Exception $e) {
            echo $e->getMessage();
=======
        } catch (\Exception $e) {
>>>>>>> 6206a3a0
            return null;
        }

        // Return the response
        return $response;
    }

    protected function parseJsonBody(ResponseInterface $response, $assoc = true)
    {
        $json = $response->getBody()->__toString();

        return json_decode($json, $assoc);
    }

    protected function loginUser($id)
    {
        $_SESSION['character_id'] = $id;
    }
}<|MERGE_RESOLUTION|>--- conflicted
+++ resolved
@@ -73,12 +73,8 @@
         // Process the application
         try {
             $response = $app->getApp()->process($request, $response);
-<<<<<<< HEAD
-        } catch(\Exception $e) {
+        } catch (\Exception $e) {
             echo $e->getMessage();
-=======
-        } catch (\Exception $e) {
->>>>>>> 6206a3a0
             return null;
         }
 
